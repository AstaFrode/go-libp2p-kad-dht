--- conflicted
+++ resolved
@@ -265,17 +265,11 @@
 	d.log.Warn(msg, "err", err.Error())
 }
 
-<<<<<<< HEAD
-// newSHA256Key SHA256 hashes the given bytes and returns a new 256-bit key.
+// newSHA256Key returns a [key.Key256] that conforms to the [kad.Key] interface by
+// SHA256 hashing the given bytes and wrapping them in a [key.Key256].
 func newSHA256Key(data []byte) key.Key256 {
 	h := sha256.Sum256(data)
 	return key.NewKey256(h[:])
-=======
-// newSHA256Key returns a [key.Key256] that conforms to the [kad.Key] interface by
-// SHA256 hashing the given bytes and wrapping them in a [key.Key256].
-func newSHA256Key(data []byte) key.Key256 {
-	b := sha256.Sum256(data)
-	return key.NewKey256(b[:])
 }
 
 // typedBackend returns the backend at the given namespace. It is casted to the
@@ -313,5 +307,4 @@
 	}
 
 	return cbe, nil
->>>>>>> f16d79e7
 }